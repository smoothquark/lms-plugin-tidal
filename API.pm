--- conflicted
+++ resolved
@@ -204,41 +204,6 @@
 		my $entry = $_;
 		$entry = $entry->{item} if $entry->{item};
 
-<<<<<<< HEAD
-		my $oldMeta = $cache->get( 'tidal_meta_' . $entry->{id});
-		$oldMeta = {} unless ref $oldMeta;
-
-		my $icon = $class->getImageUrl($entry, 'usePlaceholder', 'track');
-		my $artist = $entry->{artist};
-		($artist) = grep { $_->{type} eq 'MAIN'} @{$entry->{artists}} unless $artist;
-
-		# consolidate metadata in case parsing of stream came first (huh?)
-		my $meta = {
-			%$oldMeta,
-			id => $entry->{id},
-			title => $entry->{title},
-			artist => $artist,
-			artists => $entry->{artists},
-			album => $entry->{album}->{title},
-			album_id => $entry->{album}->{id},
-			duration => $entry->{duration},
-			icon => $icon,
-			cover => $icon,
-			replayGain => $entry->{replayGain} || 0, # for consistency with Importer.pm
-			peak => $entry->{peak},
-			disc => $entry->{volumeNumber},
-			tracknum => $entry->{trackNumber},
-			url => $entry->{url},
-			bpm => $entry->{bpm},				# add bpm
-			explicit => $entry->{explicit},			# add explicit
-			mediaMetadata => $entry->{mediaMetadata},	# add mediaMetadata
-		};
-
-		# cache track metadata aggressively
-		$cache->set( 'tidal_meta_' . $entry->{id}, $meta, time() + 90 * 86400);
-
-		$meta;
-=======
 		if ($entry->{allowStreaming} || ! defined $entry->{streamReady}) {
 			my $oldMeta = $cache->get( 'tidal_meta_' . $entry->{id});
 			$oldMeta = {} unless ref $oldMeta;
@@ -264,6 +229,9 @@
 				disc => $entry->{volumeNumber},
 				tracknum => $entry->{trackNumber},
 				url => $entry->{url},
+        bpm => $entry->{bpm},				# add bpm
+			  explicit => $entry->{explicit},			# add explicit
+			  mediaMetadata => $entry->{mediaMetadata},	# add mediaMetadata
 			};
 
 			# cache track metadata aggressively
@@ -271,7 +239,6 @@
 
 			$meta;
 		}
->>>>>>> dd9aa06f
 	} @$tracks ];
 }
 
